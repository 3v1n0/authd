--- conflicted
+++ resolved
@@ -50,16 +50,16 @@
 	tests := map[string]struct {
 		tape string
 	}{
-		"Authenticate user successfully":               {tape: "simple_auth"},
-		"Authenticate user with mfa":                   {tape: "mfa_auth"},
-		"Authenticate user with form mode with button": {tape: "form_with_button"},
-		"Authenticate user with qr code":               {tape: "qr_code"},
-		"Authenticate user and reset password":         {tape: "mandatory_password_reset"},
-		"Authenticate user and offer password reset":   {tape: "optional_password_reset"},
-		"Authenticate user switching auth mode":        {tape: "switch_auth_mode"},
-		"Authenticate user switching username":         {tape: "switch_username"},
-		"Authenticate user switching broker":           {tape: "switch_broker"},
-		// "Authenticate user and add it to local group":         {tape: "local_group"},
+		"Authenticate user successfully":                      {tape: "simple_auth"},
+		"Authenticate user with mfa":                          {tape: "mfa_auth"},
+		"Authenticate user with form mode with button":        {tape: "form_with_button"},
+		"Authenticate user with qr code":                      {tape: "qr_code"},
+		"Authenticate user and reset password":                {tape: "mandatory_password_reset"},
+		"Authenticate user and offer password reset":          {tape: "optional_password_reset"},
+		"Authenticate user switching auth mode":               {tape: "switch_auth_mode"},
+		"Authenticate user switching username":                {tape: "switch_username"},
+		"Authenticate user switching broker":                  {tape: "switch_broker"},
+		"Authenticate user and add it to local group":         {tape: "local_group"},
 		"Authenticate with warnings on unsupported arguments": {tape: "simple_auth_with_unsupported_args"},
 
 		"Remember last successful broker and mode": {tape: "remember_broker_and_mode"},
@@ -88,7 +88,6 @@
 			cmd.Env = testutils.AppendCovEnv(cmd.Env)
 			cmd.Env = append(cmd.Env, cliEnv...)
 			cmd.Env = append(cmd.Env, pathEnv)
-			cmd.Env = append(cmd.Env, "AUTHD_TEST_ARTIFACTS_PATH="+artifactsDir())
 			cmd.Env = append(cmd.Env, fmt.Sprintf("%s=%s", socketPathEnv, socketPath))
 			cmd.Env = append(cmd.Env, fmt.Sprintf("AUTHD_PAM_CLI_LOG_DIR=%s", filepath.Dir(cliLog)))
 			cmd.Dir = outDir
@@ -180,7 +179,6 @@
 			cmd.Env = testutils.AppendCovEnv(cmd.Env)
 			cmd.Env = append(cmd.Env, cliEnv...)
 			cmd.Env = append(cmd.Env, pathEnv)
-			cmd.Env = append(cmd.Env, "AUTHD_TEST_ARTIFACTS_PATH="+artifactsDir())
 			cmd.Env = append(cmd.Env, fmt.Sprintf("%s=%s", socketPathEnv, socketPath))
 			cmd.Env = append(cmd.Env, fmt.Sprintf("AUTHD_PAM_CLI_LOG_DIR=%s", filepath.Dir(cliLog)))
 			cmd.Dir = outDir
@@ -206,8 +204,6 @@
 	}
 }
 
-<<<<<<< HEAD
-=======
 func TestPamCLIRunStandalone(t *testing.T) {
 	t.Parallel()
 
@@ -237,7 +233,6 @@
 	require.Contains(t, outStr, pam_test.ErrIgnore.Error())
 }
 
->>>>>>> fe7ef7bf
 func prepareCLITest(t *testing.T, clientPath string) []string {
 	t.Helper()
 
@@ -288,9 +283,6 @@
 	if out, err := cmd.CombinedOutput(); err != nil {
 		return func() {}, fmt.Errorf("%v: %s", err, out)
 	}
-	if pam_test.IsAddressSanitizerActive() {
-		cmd.Args = append(cmd.Args, "-asan")
-	}
 
 	return func() { _ = os.Remove(filepath.Join(execPath, "pam_authd")) }, nil
 }
@@ -298,30 +290,18 @@
 func buildPAMClient(t *testing.T) string {
 	t.Helper()
 
-<<<<<<< HEAD
-	cmd := exec.Command("go", "build", "-C", "..")
-=======
 	cmd := exec.Command("go", "build", "-C", "pam")
 	cmd.Dir = testutils.ProjectRoot()
->>>>>>> fe7ef7bf
 	if testutils.CoverDir() != "" {
 		// -cover is a "positional flag", so it needs to come right after the "build" command.
 		cmd.Args = append(cmd.Args, "-cover")
 	}
-<<<<<<< HEAD
-	cmd.Args = append(cmd.Args, "-gcflags=-dwarflocationlists=true")
-	cmd.Env = append(os.Environ(), `CGO_CFLAGS=-O0 -g3`)
-	if pam_test.IsAddressSanitizerActive() {
-		cmd.Args = append(cmd.Args, "-asan")
-	}
-=======
 	if pam_test.IsAddressSanitizerActive() {
 		// -asan is a "positional flag", so it needs to come right after the "build" command.
 		cmd.Args = append(cmd.Args, "-asan")
 	}
 	cmd.Args = append(cmd.Args, "-gcflags=-dwarflocationlists=true")
 	cmd.Env = append(os.Environ(), `CGO_CFLAGS=-O0 -g3`)
->>>>>>> fe7ef7bf
 
 	authdPam := filepath.Join(t.TempDir(), "authd-pam")
 	t.Logf("Compiling Exec client at %s", authdPam)
@@ -350,23 +330,18 @@
 	return "PATH=" + strings.Join([]string{filepath.Join(strings.TrimSpace(string(out)), "bin"), env}, ":")
 }
 
-func artifactsDir() string {
+// saveArtifactsForDebug saves the specified artifacts to a temporary directory if the test failed.
+func saveArtifactsForDebug(t *testing.T, artifacts []string) {
+	t.Helper()
+	if !t.Failed() {
+		return
+	}
+
+	// We need to copy the artifacts to another directory, since the test directory will be cleaned up.
 	artifactPath := os.Getenv("AUTHD_TEST_ARTIFACTS_PATH")
 	if artifactPath == "" {
-		return filepath.Join(os.TempDir(), "authd-test-artifacts")
-	}
-	return artifactPath
-}
-
-// saveArtifactsForDebug saves the specified artifacts to a temporary directory if the test failed.
-func saveArtifactsForDebug(t *testing.T, artifacts []string) {
-	t.Helper()
-	if !t.Failed() {
-		return
-	}
-
-	// We need to copy the artifacts to another directory, since the test directory will be cleaned up.
-	artifactPath := artifactsDir()
+		artifactPath = filepath.Join(os.TempDir(), "authd-test-artifacts")
+	}
 	tmpDir := filepath.Join(artifactPath, testutils.GoldenPath(t))
 	if err := os.MkdirAll(tmpDir, 0750); err != nil && !os.IsExist(err) {
 		require.NoError(t, err, "Could not create temporary directory for artifacts")
