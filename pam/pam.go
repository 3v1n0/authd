// Package main is the package for the PAM library.
package main

import "C"

import (
	"context"
	"errors"
	"fmt"
	"os"
	"runtime"
	"slices"
	"strings"
	"time"

	tea "github.com/charmbracelet/bubbletea"
	"github.com/coreos/go-systemd/journal"
	"github.com/msteinert/pam/v2"
	"github.com/ubuntu/authd"
	"github.com/ubuntu/authd/internal/consts"
	"github.com/ubuntu/authd/internal/log"
	"github.com/ubuntu/authd/pam/internal/adapter"
	"github.com/ubuntu/authd/pam/internal/gdm"
	"golang.org/x/term"
	"google.golang.org/grpc"
	"google.golang.org/grpc/connectivity"
	"google.golang.org/grpc/credentials/insecure"
)

// pamModule is the structure that implements the pam.ModuleHandler interface
// that is called during pam operations.
type pamModule struct {
}

const (
	// authenticationBrokerIDKey is the Key used to store the data in the
	// PAM module for the second stage authentication to select the default
	// broker for the current user.
	authenticationBrokerIDKey = "authd.authentication-broker-id"

	// alreadyAuthenticatedKey is the Key used to store in the library that
	// we've already authenticated with this module and so that we should not
	// do this again.
	alreadyAuthenticatedKey = "authd.already-authenticated-flag"
)

var supportedArgs = []string{
	"debug",           // When this is set to "true", then debug logging is enabled.
	"logfile",         // The path of the file that will be used for logging.
	"disable_journal", // Disable logging on systemd journal (this is implicit when `logfile` is set).
	"socket",          // The authd socket to connect to.
	"force_reauth",    // Whether the authentication should be performed again even if it has been already completed.
}

// parseArgs parses the PAM arguments and returns a map of them and a function that logs the parsing issues.
// Such function should be called once the logger is setup, as the arguments may change the logging behavior.
func parseArgs(args []string) (map[string]string, func()) {
	parsed := make(map[string]string)
	var warnings []string

	for _, arg := range args {
		opt, value, _ := strings.Cut(arg, "=")
		parsed[opt] = value

		if !slices.Contains(supportedArgs, opt) {
			warnings = append(warnings,
				fmt.Sprintf("Provided argument %q is not supported and will be ignored", arg))
		}
	}

	return parsed, func() {
		for _, warn := range warnings {
			log.Warning(context.TODO(), warn)
		}
	}
}

func showPamMessage(mTx pam.ModuleTransaction, style pam.Style, msg string) error {
	switch style {
	case pam.TextInfo, pam.ErrorMsg:
	default:
		return fmt.Errorf("message style not supported: %v", style)
	}
	if _, err := mTx.StartStringConv(style, msg); err != nil {
		log.Errorf(context.TODO(), "Failed sending message to pam: %v", err)
		return err
	}
	return nil
}

func sendReturnMessageToPam(mTx pam.ModuleTransaction, retStatus adapter.PamReturnStatus) {
	msg := retStatus.Message()
	if msg == "" {
		return
	}

	style := pam.ErrorMsg
	switch retStatus.(type) {
	case adapter.PamIgnore, adapter.PamSuccess:
		style = pam.TextInfo
	}

	if err := showPamMessage(mTx, style, msg); err != nil {
		log.Warningf(context.TODO(), "Impossible to send PAM message: %v", err)
	}
}

// initLogging initializes the logging given the passed parameters.
// It returns a function that should be called in order to reset the logging to
// the default and potentially close the opened resources.
func initLogging(args map[string]string) (func(), error) {
	log.SetLevel(log.InfoLevel)
	resetLevel := func() {}
	if args["debug"] == "true" {
		log.SetLevel(log.DebugLevel)
		resetLevel = func() { log.SetLevel(log.InfoLevel) }
	}

	if out, ok := args["logfile"]; ok && out != "" {
		f, err := os.OpenFile(out, os.O_CREATE|os.O_APPEND|os.O_RDWR, 0600)
		if err != nil {
			return resetLevel, err
		}
		log.SetOutput(f)
		return func() {
			resetLevel()
			log.SetOutput(os.Stderr)
			f.Close()
		}, nil
	}

	disableTerminalLogging := func() {
		if log.IsLevelEnabled(log.DebugLevel) {
			return
		}
		if term.IsTerminal(int(os.Stdin.Fd())) {
			return
		}
		log.SetLevel(log.WarnLevel)
	}

	if !journal.Enabled() || args["disable_journal"] == "true" {
		log.SetHandler(nil)
		disableTerminalLogging()
		return resetLevel, nil
	}

	log.SetHandler(func(_ context.Context, level log.Level, format string, args ...interface{}) {
		journalPriority := journal.PriInfo
		switch level {
		case log.DebugLevel:
			journalPriority = journal.PriDebug
		case log.InfoLevel:
			journalPriority = journal.PriInfo
		case log.WarnLevel:
			journalPriority = journal.PriWarning
		case log.ErrorLevel:
			journalPriority = journal.PriErr
		}
		journal.Print(journalPriority, format, args...)
	})

	return func() {
		resetLevel()
		log.SetHandler(nil)
	}, nil
}

// Authenticate is the method that is invoked during pam_authenticate request.
func (h *pamModule) Authenticate(mTx pam.ModuleTransaction, flags pam.Flags, args []string) error {
	// Do not try to start authentication again if we've been already through this.
	// Since PAM modules can be stacked, so we may suffer reentry that is fine but it should
	// be explicitly allowed.
	parsedArgs, logArgsIssues := parseArgs(args)
	alreadyAuth, err := mTx.GetData(alreadyAuthenticatedKey)
	if alreadyAuth != nil && err == nil && parsedArgs["force_reauth"] != "true" {
		return pam.ErrIgnore
	}
	if err != nil && !errors.Is(err, pam.ErrNoModuleData) {
		return err
	}

	err = h.handleAuthRequest(authd.SessionMode_AUTH, mTx, flags, parsedArgs, logArgsIssues)
	if err != nil && !errors.Is(err, pam.ErrIgnore) {
		return err
	}
	if err := mTx.SetData(alreadyAuthenticatedKey, true); err != nil {
		return err
	}
	return err
}

// ChangeAuthTok is the method that is invoked during pam_sm_chauthtok request.
func (h *pamModule) ChangeAuthTok(mTx pam.ModuleTransaction, flags pam.Flags, args []string) error {
	parsedArgs, logArgsIssues := parseArgs(args)
<<<<<<< HEAD
	if flags&pam.PrelimCheck != 0 {
		log.Debug(context.TODO(), "ChangeAuthTok, preliminary check")
		_, closeConn, err := newClient(parsedArgs)
		if err != nil {
			log.Debugf(context.TODO(), "%s", err)
			return pam.ErrTryAgain
		}
		closeConn()
		return nil
	}
	log.Debugf(context.TODO(), "ChangeAuthTok, password update phase: %d", flags&pam.UpdateAuthtok)
	err := h.handleAuthRequest(authd.SessionMode_PASSWD, mTx, flags, parsedArgs, logArgsIssues)

=======

	err := h.handleAuthRequest(authd.SessionMode_PASSWD, mTx, flags, parsedArgs, logArgsIssues)
>>>>>>> fe7ef7bf
	if errors.Is(err, pam.ErrPermDenied) {
		return pam.ErrAuthtokRecovery
	}
	return err
}

func (h *pamModule) handleAuthRequest(mode authd.SessionMode, mTx pam.ModuleTransaction, flags pam.Flags, parsedArgs map[string]string, logArgsIssues func()) (err error) {
	// Initialize localization
	// TODO

	var pamClientType adapter.PamClientType
	var teaOpts []tea.ProgramOption

	closeLogging, err := initLogging(parsedArgs)
	defer closeLogging()
	defer func() {
		log.Debugf(context.TODO(), "%s: exiting with error %v", mode, err)
	}()
	if err != nil {
		return err
	}
	logArgsIssues()

	if mode == authd.SessionMode_PASSWD && flags&pam.PrelimCheck != 0 {
		log.Debug(context.TODO(), "ChangeAuthTok, preliminary check")
		_, closeConn, err := newClient(parsedArgs)
		if err != nil {
			log.Debugf(context.TODO(), "%s", err)
			return fmt.Errorf("%w: %w", pam.ErrTryAgain, err)
		}
		closeConn()
		return nil
	}

	if mode == authd.SessionMode_PASSWD {
		log.Debugf(context.TODO(), "ChangeAuthTok, password update phase: %d",
			flags&pam.UpdateAuthtok)
	}

	if gdm.IsPamExtensionSupported(gdm.PamExtensionCustomJSON) {
		// Explicitly set the output to something so that the program
		// won't try to init some terminal fancy things that also appear
		// to be racy...
		// See: https://github.com/charmbracelet/bubbletea/issues/910
		devNull, err := os.OpenFile(os.DevNull, os.O_WRONLY|os.O_APPEND, 0600)
		if err != nil {
			return errors.Join(err, pam.ErrSystem)
		}
		pamClientType = adapter.Gdm
		teaOpts = append(teaOpts,
			tea.WithInput(nil),
			tea.WithoutRenderer(),
			tea.WithoutSignals(),
			tea.WithoutSignalHandler(),
			tea.WithoutCatchPanics(),
			tea.WithOutput(devNull),
		)
	} else if term.IsTerminal(int(os.Stdin.Fd())) {
		pamClientType = adapter.InteractiveTerminal
	} else {
		return fmt.Errorf("pam module used through an unsupported client: %w", pam.ErrSystem)
	}

	client, closeConn, err := newClient(parsedArgs)
	if err != nil {
		log.Debug(context.TODO(), err)
		if err := showPamMessage(mTx, pam.ErrorMsg, err.Error()); err != nil {
			log.Warningf(context.TODO(), "Impossible to show PAM message: %v", err)
		}
		return errors.Join(err, pam.ErrAuthinfoUnavail)
	}
	defer closeConn()

	appState := adapter.UIModel{
		PamMTx:      mTx,
		Client:      client,
		ClientType:  pamClientType,
		SessionMode: mode,
	}

	if err := mTx.SetData(authenticationBrokerIDKey, nil); err != nil {
		return err
	}

	teaOpts = append(teaOpts, tea.WithFilter(appState.MsgFilter))
	p := tea.NewProgram(&appState, teaOpts...)
	if _, err := p.Run(); err != nil {
		log.Errorf(context.TODO(), "Cancelled authentication: %v", err)
		return pam.ErrAbort
	}

	sendReturnMessageToPam(mTx, appState.ExitStatus())

	switch exitStatus := appState.ExitStatus().(type) {
	case adapter.PamSuccess:
		if err := mTx.SetData(authenticationBrokerIDKey, exitStatus.BrokerID); err != nil {
			return err
		}
		return nil

	case adapter.PamIgnore:
		// localBrokerID is only set on pamIgnore if the user has chosen local broker.
		if err := mTx.SetData(authenticationBrokerIDKey, exitStatus.LocalBrokerID); err != nil {
			return err
		}
		return fmt.Errorf("%w: %s", exitStatus.Status(), exitStatus.Message())

	case adapter.PamReturnError:
		return fmt.Errorf("%w: %s", exitStatus.Status(), exitStatus.Message())
	}

	return fmt.Errorf("%w: unknown exit code", pam.ErrSystem)
}

// AcctMgmt sets any used brokerID as default for the user.
func (h *pamModule) AcctMgmt(mTx pam.ModuleTransaction, flags pam.Flags, args []string) (err error) {
	parsedArgs, logArgsIssues := parseArgs(args)
	closeLogging, err := initLogging(parsedArgs)
	defer closeLogging()
	defer func() {
		log.Debugf(context.TODO(), "AcctMgmt: exiting with error %v", err)
	}()
	if err != nil {
		return err
	}
	logArgsIssues()

	brokerData, err := mTx.GetData(authenticationBrokerIDKey)
	if err != nil && errors.Is(err, pam.ErrNoModuleData) {
		return pam.ErrIgnore
	}
	if brokerData == nil {
		// PAM can return no data without an error after that has been unset:
		// See: https://github.com/linux-pam/linux-pam/pull/780
		return pam.ErrIgnore
	}

	brokerIDUsedToAuthenticate, ok := brokerData.(string)
	if !ok {
		msg := fmt.Sprintf("broker data as an invalid type %#v", brokerData)
		log.Errorf(context.TODO(), msg)
		if err := showPamMessage(mTx, pam.ErrorMsg, msg); err != nil {
			log.Warningf(context.TODO(), "Impossible to show PAM message: %v", err)
		}

		return pam.ErrIgnore
	}

	// Only set the brokerID as default if we stored one after authentication.
	if brokerIDUsedToAuthenticate == "" {
		return pam.ErrIgnore
	}

	// Get current user for broker
	user, err := mTx.GetItem(pam.User)
	if err != nil {
		return err
	}

	if user == "" {
		if err := showPamMessage(mTx, pam.ErrorMsg, "Can't get user from PAM"); err != nil {
			log.Warningf(context.TODO(), "Impossible to show PAM message: %v", err)
		}
		return pam.ErrIgnore
	}

	client, closeConn, err := newClient(parsedArgs)
	if err != nil {
		log.Debugf(context.TODO(), "%s", err)
		return pam.ErrAuthinfoUnavail
	}
	defer closeConn()

	req := authd.SDBFURequest{
		BrokerId: brokerIDUsedToAuthenticate,
		Username: user,
	}
	if _, err := client.SetDefaultBrokerForUser(context.TODO(), &req); err != nil {
		msg := fmt.Sprintf("Can't set default broker (%q) for %q: %v",
			brokerIDUsedToAuthenticate, user, err)
		if err := showPamMessage(mTx, pam.ErrorMsg, msg); err != nil {
			log.Warningf(context.TODO(), "Impossible to show PAM message: %v", err)
		}
		return pam.ErrIgnore
	}

	return nil
}

// newClient returns a new GRPC client ready to emit requests.
func newClient(args map[string]string) (client authd.PAMClient, close func(), err error) {
	dialCtx, dialCancel := context.WithTimeout(context.TODO(), time.Second*5)
	defer dialCancel()
	conn, err := grpc.DialContext(
		dialCtx,
		"unix://"+getSocketPath(args),
		grpc.WithTransportCredentials(insecure.NewCredentials()),
		grpc.WithBlock(),
	)
	if err != nil {
		return nil, nil, fmt.Errorf("could not connect to authd: %v", err)
	}

	waitCtx, waitCancel := context.WithTimeout(context.TODO(), time.Second*5)
	defer waitCancel()
	for conn.GetState() != connectivity.Ready {
		if !conn.WaitForStateChange(waitCtx, conn.GetState()) {
			conn.Close()
			return nil, func() {}, fmt.Errorf("could not connect to authd: %w", waitCtx.Err())
		}
	}
	return authd.NewPAMClient(conn), func() { conn.Close() }, nil
}

// getSocketPath returns the socket path to connect to which can be overridden manually.
func getSocketPath(args map[string]string) string {
	if val, ok := args["socket"]; ok {
		return val
	}
	return consts.DefaultSocketPath
}

// SetCred is the method that is invoked during pam_setcred request.
func (h *pamModule) SetCred(pam.ModuleTransaction, pam.Flags, []string) error {
	return pam.ErrIgnore
}

// OpenSession is the method that is invoked during pam_open_session request.
func (h *pamModule) OpenSession(pam.ModuleTransaction, pam.Flags, []string) error {
	return pam.ErrIgnore
}

// CloseSession is the method that is invoked during pam_close_session request.
func (h *pamModule) CloseSession(pam.ModuleTransaction, pam.Flags, []string) error {
	return pam.ErrIgnore
}

// go_pam_cleanup_module is called by the go-loader PAM module during onload.
//
//export go_pam_cleanup_module
func go_pam_cleanup_module() {
	runtime.GC()
}<|MERGE_RESOLUTION|>--- conflicted
+++ resolved
@@ -193,24 +193,8 @@
 // ChangeAuthTok is the method that is invoked during pam_sm_chauthtok request.
 func (h *pamModule) ChangeAuthTok(mTx pam.ModuleTransaction, flags pam.Flags, args []string) error {
 	parsedArgs, logArgsIssues := parseArgs(args)
-<<<<<<< HEAD
-	if flags&pam.PrelimCheck != 0 {
-		log.Debug(context.TODO(), "ChangeAuthTok, preliminary check")
-		_, closeConn, err := newClient(parsedArgs)
-		if err != nil {
-			log.Debugf(context.TODO(), "%s", err)
-			return pam.ErrTryAgain
-		}
-		closeConn()
-		return nil
-	}
-	log.Debugf(context.TODO(), "ChangeAuthTok, password update phase: %d", flags&pam.UpdateAuthtok)
+
 	err := h.handleAuthRequest(authd.SessionMode_PASSWD, mTx, flags, parsedArgs, logArgsIssues)
-
-=======
-
-	err := h.handleAuthRequest(authd.SessionMode_PASSWD, mTx, flags, parsedArgs, logArgsIssues)
->>>>>>> fe7ef7bf
 	if errors.Is(err, pam.ErrPermDenied) {
 		return pam.ErrAuthtokRecovery
 	}
